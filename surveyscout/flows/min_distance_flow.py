from typing import Dict, Union, Tuple

import pandas as pd


from surveyscout.tasks.compute_cost import (
    get_enum_target_haversine_matrix,
    get_enum_target_osrm_matrix,
)
from surveyscout.tasks.models import (
    min_target_optimization_model,
    recursive_min_target_optimization,
)
from surveyscout.tasks.postprocessing import postprocess_results
from surveyscout.utils import LocationDataset


def basic_min_distance_flow(
    enum_locations: LocationDataset,
    target_locations: LocationDataset,
    min_target: int,
    max_target: int,
    max_distance: float,
    max_total_distance: float,
    cost_function="haversine",
) -> pd.DataFrame:
    """
    Executes a basic flow for mapping enumerators to targets with the objective of
    minimizing the total distance traveled, while respecting the given targets and
    distance constraints.

    This function computes a distance matrix between enumerators and target
    locations using a specified routing method, applies an optimization model to find
    the minimum cost assignment, and then post-processesthe optimized assignment matrix
    to generate actionable results.

    Parameters
    ----------
    enum_locations : class <LocationDataset>
        A <LocationDataset> object containing the id and locations of enumerators.

    target_locations : class <LocationDataset>
          A <LocationDataset> object containing the id and locations of targets, with a similar structure to `enum_locations`.

    min_target : int
        The minimum number of targets each enumerator is required to visit.

    max_target : int
        The maximum number of targets each enumerator is allowed to visit.

    max_distance : float
        The maximum allowable distance an enumerator can travel to a single target.

    max_total_distance : float
        The maximum total distance each enumerator can travel to visit targets.

    cost_function : str
        The cost function to use for calculating the distance matrix.
        Can be "haversine", "osrm".
        Defaults to "haversine".
    Returns
    -------
    results : pd.DataFrame
        A Dataframe containing the post-processed results of the target assignments.



    """
    if cost_function == "haversine":
        cost_func = get_enum_target_haversine_matrix
    elif cost_function == "osrm":
        cost_func = get_enum_target_osrm_matrix
    else:
        raise ValueError(
            "Invalid routing method. Please choose from 'haversine' or 'osrm'."
        )

    matrix_df = cost_func(
        enum_locations=enum_locations, target_locations=target_locations
    )
    results_matrix = min_target_optimization_model(
        cost_matrix=matrix_df.values,
        min_target=min_target,
        max_target=max_target,
        max_cost=max_distance,
        max_total_cost=max_total_distance,
    )

    results = postprocess_results(
        results=results_matrix,
        enum_locations=enum_locations,
        target_locations=target_locations,
    )
    return results


def recursive_min_distance_flow(
    enum_locations: LocationDataset,
    target_locations: LocationDataset,
    min_target: int,
    max_target: int,
    max_distance: float,
    max_total_distance: float,
    cost_function="haversine",
    param_increment: Union[int, float] = 5,
) -> Tuple[pd.DataFrame, Dict]:
    """
    Implements the recursive min target optimization model.

    This function first calculates the  distance matrix between enumerators
    and targets using aspecified routing API. Then,it recursively applies
    optimization to this matrix until an acceptable solution is found or the
    constraints are fully relaxed. After finding a solution, it post-processes
    the results to provide
    actionable output.

    Parameters
    ----------
    enum_locations : LocationDataset
        A <LocationDataset> object containing the id and locations of enumerators, usually as (latitude, longitude) pairs.

    target_locations : LocationDataset
          A <LocationDataset> object containing the id and locations of targets, with a similar structure to `enum_locations`.

    min_target : int
        The minimum number of targets each enumerator is required to visit.

    max_target : int
        The maximum number of targets each enumerator is allowed to visit.

    max_distance : float
        The maximum total distance each enumerator can travel to visit targets.

    max_total_distance : float
        The maximum total distance each enumerator can travel to visit targets.

    cost_function : str
        The cost function method to use for calculating the distance matrix.
        Can be "haversine", "osrm" or "google".
        Defaults to "haversine".
    param_increment : int
       The percentage increment used to adjust parameter values during the optimization
       recursion if a solution cannot be found. Defaults to 5.

    Returns
    -------
    (pd.DataFrame, Dict)
        A tuple containing two elements: the first being the post-processed results of the target assignments,
        and the second a dictionary of the parameters that led to a solution.
    ```
    """
<<<<<<< HEAD
    if cost_function == "haversine":
        cost_func = get_enum_target_haversine_matrix
    elif cost_function == "osrm":
        cost_func = get_enum_target_osrm_matrix
    else:
        raise ValueError(
            "Invalid routing method. Please choose from 'haversine' or 'osrm'."
        )

    matrix_df = cost_func(
        enum_locations=enum_locations, target_locations=target_locations
    )
    min_possible_max_distance = matrix_df.min(axis=1).max()
=======
    distance_df = get_enum_target_haversine_matrix(
        enum_locations=enum_locations,
        target_locations=target_locations,
    )

    min_possible_max_distance = distance_df.min(axis=1).max()
>>>>>>> bec4a040

    if max_distance <= min_possible_max_distance:
        max_distance = min_possible_max_distance

    results_matrix, params = recursive_min_target_optimization(
        cost_matrix=distance_df.values,
        min_target=min_target,
        max_target=max_target,
        max_cost=max_distance,
        max_total_cost=max_total_distance,
        param_increment=param_increment,
    )

    results = postprocess_results(
        results=results_matrix,
        enum_locations=enum_locations,
        target_locations=target_locations,
    )
    return results, params<|MERGE_RESOLUTION|>--- conflicted
+++ resolved
@@ -149,7 +149,6 @@
         and the second a dictionary of the parameters that led to a solution.
     ```
     """
-<<<<<<< HEAD
     if cost_function == "haversine":
         cost_func = get_enum_target_haversine_matrix
     elif cost_function == "osrm":
@@ -163,14 +162,6 @@
         enum_locations=enum_locations, target_locations=target_locations
     )
     min_possible_max_distance = matrix_df.min(axis=1).max()
-=======
-    distance_df = get_enum_target_haversine_matrix(
-        enum_locations=enum_locations,
-        target_locations=target_locations,
-    )
-
-    min_possible_max_distance = distance_df.min(axis=1).max()
->>>>>>> bec4a040
 
     if max_distance <= min_possible_max_distance:
         max_distance = min_possible_max_distance
